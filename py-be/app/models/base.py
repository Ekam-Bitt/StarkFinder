--- conflicted
+++ resolved
@@ -2,22 +2,20 @@
 
 import os
 
-<<<<<<< HEAD
+
 from sqlalchemy import create_engine,Column, Integer, String
 from sqlalchemy.orm import declarative_base, sessionmaker
+from dotenv import load_dotenv
 
 
 DATABASE_URL = os.environ.get(
     "DATABASE_URL" 
       , "postgresql+psycopg2://postgres:test1234@localhost:5432/Starkfinder-test"
 )
-=======
-from dotenv import load_dotenv
-from sqlalchemy import create_engine
-from sqlalchemy.orm import declarative_base, sessionmaker
+
 
 load_dotenv()
->>>>>>> 0a211558
+
 
 DATABASE_URL = os.getenv("DATABASE_URL")
 if not DATABASE_URL:
