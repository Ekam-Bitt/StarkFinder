--- conflicted
+++ resolved
@@ -3,14 +3,26 @@
 import os
 from typing import Generator
 
-<<<<<<< HEAD
+from dotenv import load_dotenv
 from sqlalchemy import MetaData, create_engine
 from sqlalchemy.orm import declarative_base, sessionmaker
 from sqlalchemy.pool import StaticPool
 
-DATABASE_URL = os.getenv("DATABASE_URL", "sqlite:///./starkfinder.db")
+# Load environment variables
+load_dotenv()
 
-if "sqlite" in DATABASE_URL:
+# Database URL configuration with fallback
+DATABASE_URL = os.getenv(
+    "DATABASE_URL", 
+    "postgresql+psycopg2://postgres:test1234@localhost:5432/Starkfinder-test"
+)
+
+# Validate DATABASE_URL is set
+if not DATABASE_URL:
+    raise ValueError("DATABASE_URL environment variable is not set.")
+
+# Engine configuration based on database type
+if "sqlite" in DATABASE_URL.lower():
     engine = create_engine(
         DATABASE_URL,
         poolclass=StaticPool,
@@ -18,6 +30,7 @@
         echo=os.getenv("SQL_DEBUG", "false").lower() == "true",
     )
 else:
+    # PostgreSQL or other database configuration
     engine = create_engine(
         DATABASE_URL,
         pool_size=10,
@@ -27,35 +40,30 @@
         echo=os.getenv("SQL_DEBUG", "false").lower() == "true",
     )
 
-=======
+# Session configuration
+SessionLocal = sessionmaker(autocommit=False, autoflush=False, bind=engine)
 
-from sqlalchemy import create_engine,Column, Integer, String
-from sqlalchemy.orm import declarative_base, sessionmaker
-from dotenv import load_dotenv
+# Base class for models
+Base = declarative_base()
 
-
-DATABASE_URL = os.environ.get(
-    "DATABASE_URL" 
-      , "postgresql+psycopg2://postgres:test1234@localhost:5432/Starkfinder-test"
-)
-
-
-load_dotenv()
-
-
-DATABASE_URL = os.getenv("DATABASE_URL")
-if not DATABASE_URL:
-    raise ValueError("DATABASE_URL environment variable is not set.")
-
-engine = create_engine(DATABASE_URL)
->>>>>>> be8a9f6a
-SessionLocal = sessionmaker(autocommit=False, autoflush=False, bind=engine)
-Base = declarative_base()
+# Metadata for migrations and schema operations
 metadata = MetaData()
 
 
 def get_db() -> Generator:
-    """Database session dependency with proper connection handling."""
+    """
+    Database session dependency with proper connection handling.
+    
+    Yields:
+        Generator: SQLAlchemy database session
+        
+    Example:
+        ```python
+        @app.get("/users/")
+        def get_users(db: Session = Depends(get_db)):
+            return db.query(User).all()
+        ```
+    """
     db = SessionLocal()
     try:
         yield db
@@ -65,23 +73,44 @@
     finally:
         db.close()
 
-class User(Base):
-    """SQLAlchemy model for a registered user."""
-    
-    __tablename__ = "users"
-
-    id = Column(Integer, primary_key=True, index=True)
-    username = Column(String, unique=True, nullable=False, index=True)
-    email = Column(String, unique=True, nullable=False, index=True)
-    password = Column(String, nullable=False)
-
-
 
 def init_db() -> None:
-    """Initialize database tables."""
+    """
+    Initialize database tables.
+    
+    Creates all tables defined in the models.
+    Should be called during application startup.
+    """
+    # Import all models to ensure they are registered with Base
     from . import user
-
+    
     Base.metadata.create_all(bind=engine)
 
 
-__all__ = ["Base", "engine", "SessionLocal", "metadata", "get_db", "init_db"]+def get_database_info() -> dict:
+    """
+    Get information about the current database configuration.
+    
+    Returns:
+        dict: Database configuration details
+    """
+    return {
+        "url": DATABASE_URL.split("@")[-1] if "@" in DATABASE_URL else DATABASE_URL,  # Hide credentials
+        "engine_info": str(engine.url),
+        "pool_size": getattr(engine.pool, 'size', 'N/A'),
+        "max_overflow": getattr(engine.pool, 'max_overflow', 'N/A'),
+        "sql_debug": os.getenv("SQL_DEBUG", "false").lower() == "true"
+    }
+
+
+# Export public API
+__all__ = [
+    "Base", 
+    "engine", 
+    "SessionLocal", 
+    "metadata", 
+    "get_db", 
+    "init_db",
+    "get_database_info",
+    "DATABASE_URL"
+]