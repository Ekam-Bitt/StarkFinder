[project]
name = "starkfinder"
version = "0.1.0"
description = "Onchain AI agent on Starknet for all sorts of people in the ecosystem"
authors = [
    {name = "Soham Das",email = "todrsoham@gmail.com"}
]
readme = "./../README.md"
requires-python = ">=3.12, <3.13"
dependencies = [
    "fastapi (>=0.116.1,<0.117.0)",
    "uvicorn (>=0.35.0,<0.36.0)",
    "sqlalchemy (>=2.0.43,<3.0.0)",
    "pydantic (>=2.11.7,<3.0.0)",
    "python-dotenv (>=1.1.1,<2.0.0)",
    "prisma (>=0.15.0,<0.16.0)",
    "starknet-py (>=0.27.0,<0.28.0)",
    "pytest (>=8.4.1,<9.0.0)",
<<<<<<< HEAD
    "alembic (>=1.16.5,<2.0.0)"
=======
    "python-jose[cryptography] (>=3.5.0,<4.0.0)",
    "passlib[bcrypt] (>=1.7.4,<2.0.0)",
    "python-multipart (>=0.0.20,<0.0.21)",
    "email-validator (>=2.3.0,<3.0.0)",
    "pydantic-settings (>=2.10.1,<3.0.0)"
>>>>>>> be8a9f6a
]


[build-system]
requires = ["poetry-core>=2.0.0,<3.0.0"]
build-backend = "poetry.core.masonry.api"

[tool.poetry]
packages = [{include = "app"}]

[tool.poetry.group.dev.dependencies]
black = "^25.1.0"
isort = "^6.0.1"
pre-commit = "^4.3.0"
pytest = "^8.4.1"
pytest-asyncio = "^1.1.0"
httpx = "^0.28.1"
psycopg2-binary = "^2.9.10"
sqlalchemy-utils = "^0.41.2"
bcrypt = "<4.0.0"

[tool.isort]
profile = "black"
line_length = 88<|MERGE_RESOLUTION|>--- conflicted
+++ resolved
@@ -3,7 +3,7 @@
 version = "0.1.0"
 description = "Onchain AI agent on Starknet for all sorts of people in the ecosystem"
 authors = [
-    {name = "Soham Das",email = "todrsoham@gmail.com"}
+    {name = "Soham Das", email = "todrsoham@gmail.com"}
 ]
 readme = "./../README.md"
 requires-python = ">=3.12, <3.13"
@@ -16,17 +16,13 @@
     "prisma (>=0.15.0,<0.16.0)",
     "starknet-py (>=0.27.0,<0.28.0)",
     "pytest (>=8.4.1,<9.0.0)",
-<<<<<<< HEAD
-    "alembic (>=1.16.5,<2.0.0)"
-=======
     "python-jose[cryptography] (>=3.5.0,<4.0.0)",
     "passlib[bcrypt] (>=1.7.4,<2.0.0)",
     "python-multipart (>=0.0.20,<0.0.21)",
     "email-validator (>=2.3.0,<3.0.0)",
-    "pydantic-settings (>=2.10.1,<3.0.0)"
->>>>>>> be8a9f6a
+    "pydantic-settings (>=2.10.1,<3.0.0)",
+    "alembic (>=1.16.5,<2.0.0)"
 ]
-
 
 [build-system]
 requires = ["poetry-core>=2.0.0,<3.0.0"]
