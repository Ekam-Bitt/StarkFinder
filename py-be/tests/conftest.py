--- conflicted
+++ resolved
@@ -10,15 +10,11 @@
 import app.models
 from app.models.base import Base
 
-<<<<<<< HEAD
-# (import any other models here too)
-=======
 TEST_DATABASE_URL = os.getenv(
     "TEST_DATABASE_URL",
     "sqlite:///./test.db",
 )
 os.environ["DATABASE_URL"] = TEST_DATABASE_URL
->>>>>>> 94608187
 
 TEST_DATABASE_URL = os.getenv("TEST_DATABASE_URL")
 if not TEST_DATABASE_URL:
