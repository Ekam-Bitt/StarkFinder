[package]
name = "backend"
version = "0.1.0"
edition = "2024"

[dependencies]
axum = "0.8.4"
tokio = { version = "1.47.1", features = ["full"] }
serde = { version = "1.0.219", features = ["derive"] }
serde_json = "1.0.143"
tower-http = { version = "0.5", features = ["cors", "trace", "request-id"] }
tracing = "0.1.41"
tracing-subscriber = { version = "0.3", features = ["env-filter", "fmt", "json",  "time"] }
dotenvy = "0.15.7"
thiserror = "2.0.16"
sqlx = { version = "0.8.6", features = ["runtime-tokio", "postgres", "macros", "migrate", "chrono", "json"] }
starknet = "0.15.1"
utoipa = { version = "5.4.0", features = ["axum_extras", "chrono"] }
utoipa-swagger-ui = { version = "9.0.2", features = ["axum"] }
chrono = { version = "0.4.41", features = ["serde"] }
jsonwebtoken = "9.3.1"
async-trait = "0.1.89"
<<<<<<< HEAD
base64 = "0.22.1"
=======
rand = "0.8.5"
>>>>>>> 0a211558

[dev-dependencies]
sqlx-cli = { version = "0.8.2", features = ["native-tls", "postgres"] }
axum-test = "18.0.0"
tower = { version = "0.4", features = ["util"] }
serde_json = "1.0.143"<|MERGE_RESOLUTION|>--- conflicted
+++ resolved
@@ -20,11 +20,9 @@
 chrono = { version = "0.4.41", features = ["serde"] }
 jsonwebtoken = "9.3.1"
 async-trait = "0.1.89"
-<<<<<<< HEAD
 base64 = "0.22.1"
-=======
 rand = "0.8.5"
->>>>>>> 0a211558
+
 
 [dev-dependencies]
 sqlx-cli = { version = "0.8.2", features = ["native-tls", "postgres"] }
