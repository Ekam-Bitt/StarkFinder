<<<<<<< HEAD
use crate::libs::{db::AppState, error::ApiError};
use axum::Json;
use axum::extract::State;
use serde::{Deserialize, Serialize};

#[derive(Serialize, Deserialize)]
pub struct HealthResponse {
    status: String,
}

pub async fn health(
    State(AppState { .. }): State<AppState>,
) -> Result<Json<HealthResponse>, ApiError> {
    Ok(Json(HealthResponse {
        status: "ok".to_string(),
    }))
=======
use crate::libs::db::AppState;
use axum::{Json, http::StatusCode};
use serde::Serialize;
use sqlx::Row;

#[derive(Serialize)]
pub struct HealthResponse {
    pub status: String,
    pub timestamp: String,
}

#[derive(Serialize)]
pub struct DbHealthResponse {
    pub ok: bool,
    pub version: Option<String>,
    pub error: Option<String>,
}

pub async fn health() -> Json<HealthResponse> {
    Json(HealthResponse {
        status: "ok".to_string(),
        timestamp: chrono::Utc::now().to_rfc3339(),
    })
}

pub async fn db_health(
    axum::extract::State(state): axum::extract::State<AppState>,
) -> Result<Json<DbHealthResponse>, (StatusCode, Json<DbHealthResponse>)> {
    match sqlx::query("SELECT version() as version")
        .fetch_one(&state.pool)
        .await
    {
        Ok(row) => {
            let version: String = row.get("version");
            Ok(Json(DbHealthResponse {
                ok: true,
                version: Some(version),
                error: None,
            }))
        }
        Err(_) => {
            let error_response = Json(DbHealthResponse {
                ok: false,
                version: None,
                error: Some("Database connection failed".to_string()),
            });
            Err((StatusCode::SERVICE_UNAVAILABLE, error_response))
        }
    }
}

#[cfg(test)]
mod tests {
    use super::*;

    #[tokio::test]
    async fn test_health_response() {
        let response = health().await;
        let body: serde_json::Value = serde_json::to_value(response.0).unwrap();

        assert_eq!(body["status"], "ok");
        assert!(body["timestamp"].is_string());
    }

    #[tokio::test]
    async fn test_db_health_response_structure() {
        let response = DbHealthResponse {
            ok: true,
            version: Some("PostgreSQL 15.0".to_string()),
            error: None,
        };

        let body: serde_json::Value = serde_json::to_value(response).unwrap();
        assert_eq!(body["ok"], true);
        assert_eq!(body["version"], "PostgreSQL 15.0");
        assert!(body["error"].is_null());
    }

    #[tokio::test]
    async fn test_db_health_error_response_structure() {
        let response = DbHealthResponse {
            ok: false,
            version: None,
            error: Some("Database connection failed".to_string()),
        };

        let body: serde_json::Value = serde_json::to_value(response).unwrap();
        assert_eq!(body["ok"], false);
        assert!(body["version"].is_null());
        assert_eq!(body["error"], "Database connection failed");
    }
>>>>>>> 94608187
}<|MERGE_RESOLUTION|>--- conflicted
+++ resolved
@@ -1,21 +1,3 @@
-<<<<<<< HEAD
-use crate::libs::{db::AppState, error::ApiError};
-use axum::Json;
-use axum::extract::State;
-use serde::{Deserialize, Serialize};
-
-#[derive(Serialize, Deserialize)]
-pub struct HealthResponse {
-    status: String,
-}
-
-pub async fn health(
-    State(AppState { .. }): State<AppState>,
-) -> Result<Json<HealthResponse>, ApiError> {
-    Ok(Json(HealthResponse {
-        status: "ok".to_string(),
-    }))
-=======
 use crate::libs::db::AppState;
 use axum::{Json, http::StatusCode};
 use serde::Serialize;
@@ -107,5 +89,4 @@
         assert!(body["version"].is_null());
         assert_eq!(body["error"], "Database connection failed");
     }
->>>>>>> 94608187
 }