--- conflicted
+++ resolved
@@ -1,13 +1,7 @@
 import { Metadata } from "next";
 import Link from "next/link";
-
-<<<<<<< HEAD
-import Navbar from "../../components/navbar/navbar";
-import Footer from "../../components/footer/footer";
-=======
 import Navbar from "@/components/navbar/navbar";
 import Footer from "@/components/footer/footer";
->>>>>>> 727a3331
 
 export const metadata: Metadata = {
   title:
